--- conflicted
+++ resolved
@@ -95,11 +95,7 @@
   let photosChanged = false;
   let coordsChanged = false;
 
-<<<<<<< HEAD
-  photos.forEach((entry: StoredPhoto) => {
-=======
   photos.forEach((entry) => {
->>>>>>> 69750c75
     const { photo, changed } = normalizePhoto(entry, updatedAt);
     if (photo) {
       normalizedPhotos.push(photo);
@@ -159,11 +155,7 @@
   const normalizedLocations: LocationSet[] = [];
   let locationsChanged = false;
 
-<<<<<<< HEAD
-  locations.forEach((item: any) => {
-=======
   locations.forEach((item) => {
->>>>>>> 69750c75
     const result = normalizeLocation(item);
     if (result.location) {
       normalizedLocations.push(result.location);
@@ -198,11 +190,7 @@
   const projects: Project[] = [];
   let changed = false;
 
-<<<<<<< HEAD
-  raw.forEach((item: any) => {
-=======
   raw.forEach((item) => {
->>>>>>> 69750c75
     const result = normalizeProject(item);
     if (result.project) {
       projects.push(result.project);
@@ -505,13 +493,8 @@
   return dataUrl;
 }
 
-<<<<<<< HEAD
-export function addSetPhoto(projectId: string, locationId: string, input: string | AddPhotoInput): Project {
-  const project = updateLocation(projectId, locationId, (location) => {
-=======
 export function addSetPhoto(projectId: string, locationId: string, input: string | AddPhotoInput): Project | undefined {
   return updateLocation(projectId, locationId, (location) => {
->>>>>>> 69750c75
     const dataUrl = typeof input === 'string' ? input : input.dataUrl;
     if (location.photos.some((photo) => photo.dataUrl === dataUrl)) {
       return { ...location };
@@ -527,13 +510,6 @@
     return { ...location, photos: [...location.photos, photo] };
   });
 
-<<<<<<< HEAD
-  if (!project) {
-    throw new Error('ADD_SET_PHOTO_FAILED');
-  }
-
-  return project;
-=======
   if (duplicate) {
     return false;
   }
@@ -544,7 +520,6 @@
 
   persist(projects);
   return updatedProject;
->>>>>>> 69750c75
 }
 
 export function removeSetPhoto(projectId: string, locationId: string, identifier: string): Project | undefined {
