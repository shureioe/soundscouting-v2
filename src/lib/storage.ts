export type LocationStatus = 'pending' | 'approved' | 'rejected';

export interface LocationCoordinates {
  lat: number;
  lng: number;
}

export interface LocationPhoto {
  id: string;
  dataUrl: string;
  createdAt: string;
  fileName?: string;
}

export interface LocationSet {
  id: string;
  name: string;
  notes: string;
  status: LocationStatus;
  photos: LocationPhoto[];
  coords?: LocationCoordinates | null;
  createdAt: string;
  updatedAt: string;
}

export interface Project {
  id: string;
  name: string;
  createdAt: string;
  updatedAt: string;
  locations: LocationSet[];
}

const STORAGE_KEY = 'soundscouting-projects';

let memoryProjects: Project[] = [];

interface NormalizedProjects {
  projects: Project[];
  changed: boolean;
}

type StoredPhoto = string | LocationPhoto | null | undefined;

function createId(): string {
  if (typeof crypto !== 'undefined' && typeof crypto.randomUUID === 'function') {
    return crypto.randomUUID();
  }

  return Math.random().toString(36).slice(2);
}

function normalizePhoto(entry: StoredPhoto, fallbackDate: string): { photo: LocationPhoto | null; changed: boolean } {
  if (!entry) {
    return { photo: null, changed: true };
  }

  if (typeof entry === 'string') {
    return {
      photo: {
        id: createId(),
        dataUrl: entry,
        createdAt: fallbackDate
      },
      changed: true
    };
  }

  if (typeof entry === 'object' && typeof entry.dataUrl === 'string') {
    const createdAt = typeof entry.createdAt === 'string' ? entry.createdAt : fallbackDate;
    const id = entry.id || createId();
    return {
      photo: {
        id,
        dataUrl: entry.dataUrl,
        createdAt,
        fileName: entry.fileName && typeof entry.fileName === 'string' ? entry.fileName : undefined
      },
      changed: !entry.id || entry.createdAt !== createdAt
    };
  }

  return { photo: null, changed: true };
}

function normalizeLocation(location: any): { location: LocationSet | null; changed: boolean } {
  if (!location || typeof location !== 'object') {
    return { location: null, changed: true };
  }

  const createdAt = typeof location.createdAt === 'string' ? location.createdAt : new Date().toISOString();
  const updatedAt = typeof location.updatedAt === 'string' ? location.updatedAt : createdAt;
  const photos: StoredPhoto[] = Array.isArray(location.photos) ? location.photos : [];
  const normalizedPhotos: LocationPhoto[] = [];
  let photosChanged = false;
  let coordsChanged = false;

  photos.forEach((entry) => {
    const { photo, changed } = normalizePhoto(entry, updatedAt);
    if (photo) {
      normalizedPhotos.push(photo);
    }
    if (changed) {
      photosChanged = true;
    }
  });

  let coords: LocationCoordinates | null = null;
  if (location.coords && typeof location.coords === 'object') {
    const lat = Number(location.coords.lat);
    const lng = Number(location.coords.lng);
    if (!Number.isNaN(lat) && !Number.isNaN(lng)) {
      coords = { lat, lng };
    } else {
      coordsChanged = true;
    }
  }

  const status: LocationStatus =
    location.status === 'approved' || location.status === 'rejected' || location.status === 'pending'
      ? location.status
      : 'pending';

  return {
    location: {
      id: typeof location.id === 'string' ? location.id : createId(),
      name: typeof location.name === 'string' ? location.name : 'Localización',
      notes: typeof location.notes === 'string' ? location.notes : '',
      status,
      photos: normalizedPhotos,
      coords,
      createdAt,
      updatedAt
    },
    changed:
      photosChanged ||
      coordsChanged ||
      typeof location.id !== 'string' ||
      typeof location.name !== 'string' ||
      typeof location.notes !== 'string' ||
      location.status !== status ||
      typeof location.createdAt !== 'string' ||
      typeof location.updatedAt !== 'string'
  };
}

function normalizeProject(project: any): { project: Project | null; changed: boolean } {
  if (!project || typeof project !== 'object') {
    return { project: null, changed: true };
  }

  const createdAt = typeof project.createdAt === 'string' ? project.createdAt : new Date().toISOString();
  const updatedAt = typeof project.updatedAt === 'string' ? project.updatedAt : createdAt;
  const locations = Array.isArray(project.locations) ? project.locations : [];
  const normalizedLocations: LocationSet[] = [];
  let locationsChanged = false;

  locations.forEach((item) => {
    const result = normalizeLocation(item);
    if (result.location) {
      normalizedLocations.push(result.location);
    }
    if (result.changed) {
      locationsChanged = true;
    }
  });

  return {
    project: {
      id: typeof project.id === 'string' ? project.id : createId(),
      name: typeof project.name === 'string' ? project.name : 'Proyecto sin título',
      createdAt,
      updatedAt,
      locations: normalizedLocations
    },
    changed:
      locationsChanged ||
      typeof project.id !== 'string' ||
      typeof project.name !== 'string' ||
      typeof project.createdAt !== 'string' ||
      typeof project.updatedAt !== 'string'
  };
}

function normalizeProjects(raw: unknown): NormalizedProjects {
  if (!Array.isArray(raw)) {
    return { projects: [], changed: true };
  }

  const projects: Project[] = [];
  let changed = false;

  raw.forEach((item) => {
    const result = normalizeProject(item);
    if (result.project) {
      projects.push(result.project);
    }
    if (result.changed) {
      changed = true;
    }
  });

  return { projects, changed };
}

function isBrowser(): boolean {
  return typeof window !== 'undefined' && typeof window.localStorage !== 'undefined';
}

function readFromLocalStorage(): Project[] | null {
  if (!isBrowser()) {
    return null;
  }

  try {
    const raw = window.localStorage.getItem(STORAGE_KEY);
    if (!raw) {
      return [];
    }

    const parsed = JSON.parse(raw) as unknown;
    const { projects, changed } = normalizeProjects(parsed);
    if (changed) {
      window.localStorage.setItem(STORAGE_KEY, JSON.stringify(projects));
    }

    return projects;
  } catch {
    return [];
  }
}

function persist(projects: Project[]): void {
  memoryProjects = projects;
  if (isBrowser()) {
    window.localStorage.setItem(STORAGE_KEY, JSON.stringify(projects));
  }
}

export function getProjects(): Project[] {
  const browserProjects = readFromLocalStorage();
  if (browserProjects) {
    memoryProjects = browserProjects;
    return browserProjects;
  }

  return memoryProjects;
}

export function saveProjects(projects: Project[]): void {
  persist(projects);
}

function normalize(value: string): string {
  return value.trim().toLowerCase();
}

function projectNameExists(name: string, excludeId?: string): boolean {
  const normalized = normalize(name);
  return getProjects().some((project) => project.id !== excludeId && normalize(project.name) === normalized);
}

function locationNameExists(project: Project, name: string, excludeId?: string): boolean {
  const normalized = normalize(name);
  return project.locations.some((location) => location.id !== excludeId && normalize(location.name) === normalized);
}

export function createProject(name: string): Project {
  const trimmed = name.trim();
  if (!trimmed) {
    throw new Error('EMPTY_PROJECT_NAME');
  }

  if (projectNameExists(trimmed)) {
    throw new Error('DUPLICATE_PROJECT_NAME');
  }

  const now = new Date().toISOString();
  const project: Project = {
    id: createId(),
    name: trimmed,
    createdAt: now,
    updatedAt: now,
    locations: []
  };

  const projects = [...getProjects(), project];
  persist(projects);
  return project;
}

export function deleteProject(id: string): Project[] {
  const projects = getProjects().filter((project) => project.id !== id);
  persist(projects);
  return projects;
}

export function findProject(id: string): Project | undefined {
  return getProjects().find((project) => project.id === id);
}

export function updateProjectName(id: string, name: string): Project | undefined {
  const trimmed = name.trim();
  if (!trimmed) {
    return findProject(id);
  }

  if (projectNameExists(trimmed, id)) {
    return undefined;
  }

  const projects = getProjects().map((project) => {
    if (project.id === id) {
      return { ...project, name: trimmed, updatedAt: new Date().toISOString() };
    }

    return project;
  });

  persist(projects);
  return projects.find((project) => project.id === id);
}

export function createLocation(projectId: string, name: string): Project | undefined {
  const trimmed = name.trim();
  if (!trimmed) {
    return findProject(projectId);
  }

  const projects = getProjects().map((project) => {
    if (project.id !== projectId) {
      return project;
    }

    if (locationNameExists(project, trimmed)) {
      throw new Error('DUPLICATE_LOCATION_NAME');
    }

    const now = new Date().toISOString();
    const location: LocationSet = {
      id: createId(),
      name: trimmed,
      notes: '',
      status: 'pending',
      photos: [],
      coords: null,
      createdAt: now,
      updatedAt: now
    };

    return {
      ...project,
      updatedAt: now,
      locations: [...project.locations, location]
    };
  });

  persist(projects);
  return projects.find((project) => project.id === projectId);
}

function updateLocation(
  projectId: string,
  locationId: string,
  updater: (location: LocationSet) => LocationSet | null
): Project | undefined {
  let updatedProject: Project | undefined;

  const projects = getProjects().map((project) => {
    if (project.id !== projectId) {
      return project;
    }

    const index = project.locations.findIndex((location) => location.id === locationId);
    if (index === -1) {
      return project;
    }

    const currentLocation = project.locations[index];
    const result = updater(currentLocation);
    if (!result) {
      return project;
    }

    const now = new Date().toISOString();
    const updatedLocation: LocationSet = { ...result, id: currentLocation.id, createdAt: currentLocation.createdAt, updatedAt: now };
    const updatedLocations = [...project.locations];
    updatedLocations[index] = updatedLocation;
    updatedProject = { ...project, updatedAt: now, locations: updatedLocations };
    return updatedProject;
  });

  if (!updatedProject) {
    return undefined;
  }

  persist(projects);
  return updatedProject;
}

export function setSetStatus(projectId: string, locationId: string, status: LocationStatus): Project | undefined {
  return updateLocation(projectId, locationId, (location) => {
    if (location.status === status) {
      return { ...location };
    }

    return { ...location, status };
  });
}

export function setSetNotes(projectId: string, locationId: string, notes: string): Project | undefined {
  const trimmed = notes.trim();
  if (trimmed.length > 2000) {
    throw new Error('NOTES_TOO_LONG');
  }

  return updateLocation(projectId, locationId, (location) => {
    if (location.notes === trimmed) {
      return { ...location };
    }

    return { ...location, notes: trimmed };
  });
}

<<<<<<< HEAD
export interface AddPhotoInput {
  dataUrl: string;
  createdAt?: string;
  fileName?: string;
}

export async function preparePhoto(file: File): Promise<string> {
  if (typeof window === 'undefined') {
    throw new Error('IMAGE_PROCESSING_NOT_SUPPORTED');
  }

  const bitmap =
    typeof createImageBitmap === 'function'
      ? await createImageBitmap(file, { imageOrientation: 'from-image' } as ImageBitmapOptions).catch(() => null)
      : null;

  let objectUrl: string | null = null;
  const imageElement = bitmap
    ? null
    : await new Promise<HTMLImageElement>((resolve, reject) => {
        const image = new Image();
        objectUrl = URL.createObjectURL(file);
        image.onload = () => resolve(image);
        image.onerror = () => {
          if (objectUrl) {
            URL.revokeObjectURL(objectUrl);
          }
          reject(new Error('IMAGE_LOAD_ERROR'));
        };
        image.src = objectUrl;
      });

  const width = bitmap ? bitmap.width : imageElement?.naturalWidth ?? 0;
  const height = bitmap ? bitmap.height : imageElement?.naturalHeight ?? 0;

  if (!width || !height) {
    throw new Error('INVALID_IMAGE_DIMENSIONS');
  }

  const MAX_SIZE = 2560;
  const scale = Math.min(1, MAX_SIZE / Math.max(width, height));
  const targetWidth = Math.round(width * scale) || width;
  const targetHeight = Math.round(height * scale) || height;

  const canvas = document.createElement('canvas');
  canvas.width = targetWidth;
  canvas.height = targetHeight;

  const context = canvas.getContext('2d');
  if (!context) {
    throw new Error('CANVAS_CONTEXT_UNAVAILABLE');
  }

  context.fillStyle = '#ffffff';
  context.fillRect(0, 0, targetWidth, targetHeight);

  if (bitmap) {
    context.drawImage(bitmap, 0, 0, targetWidth, targetHeight);
    bitmap.close();
  } else if (imageElement) {
    context.drawImage(imageElement, 0, 0, targetWidth, targetHeight);
    if (objectUrl) {
      URL.revokeObjectURL(objectUrl);
    }
  }

  const dataUrl = canvas.toDataURL('image/jpeg', 0.82);
  return dataUrl;
}

export function addSetPhoto(projectId: string, locationId: string, input: string | AddPhotoInput): Project | undefined {
  return updateLocation(projectId, locationId, (location) => {
    const dataUrl = typeof input === 'string' ? input : input.dataUrl;
    if (location.photos.some((photo) => photo.dataUrl === dataUrl)) {
      return { ...location };
    }

    const photo: LocationPhoto = {
      id: createId(),
      dataUrl,
      createdAt: typeof input === 'string' ? new Date().toISOString() : input.createdAt ?? new Date().toISOString(),
      fileName: typeof input === 'string' ? undefined : input.fileName
    };

    return { ...location, photos: [...location.photos, photo] };
=======
export function addSetPhoto(
  projectId: string,
  locationId: string,
  dataUrl: string
): Project | false | undefined {
  let duplicate = false;
  let updatedProject: Project | undefined;

  const projects = getProjects().map((project) => {
    if (project.id !== projectId) {
      return project;
    }

    const index = project.locations.findIndex((location) => location.id === locationId);
    if (index === -1) {
      return project;
    }

    const currentLocation = project.locations[index];
    if (currentLocation.photos.includes(dataUrl)) {
      duplicate = true;
      return project;
    }

    const now = new Date().toISOString();
    const updatedLocation: LocationSet = {
      ...currentLocation,
      photos: [...currentLocation.photos, dataUrl],
      updatedAt: now
    };
    const updatedLocations = [...project.locations];
    updatedLocations[index] = updatedLocation;
    updatedProject = { ...project, updatedAt: now, locations: updatedLocations };
    return updatedProject;
>>>>>>> 2fc6f737
  });

  if (duplicate) {
    return false;
  }

  if (!updatedProject) {
    return undefined;
  }

  persist(projects);
  return updatedProject;
}

export function removeSetPhoto(projectId: string, locationId: string, identifier: string): Project | undefined {
  return updateLocation(projectId, locationId, (location) => {
    const filtered = location.photos.filter((photo) => photo.id !== identifier && photo.dataUrl !== identifier);
    if (filtered.length === location.photos.length) {
      return null;
    }

    return { ...location, photos: filtered };
  });
}

export function setSetCoords(
  projectId: string,
  locationId: string,
  coords: LocationCoordinates | null
): Project | undefined {
  return updateLocation(projectId, locationId, (location) => {
    if (
      location.coords &&
      coords &&
      location.coords.lat === coords.lat &&
      location.coords.lng === coords.lng
    ) {
      return { ...location };
    }

    return { ...location, coords };
  });
}

export function deleteLocation(projectId: string, locationId: string): Project | undefined {
  const projects = getProjects().map((project) => {
    if (project.id !== projectId) {
      return project;
    }

    const filtered = project.locations.filter((location) => location.id !== locationId);
    if (filtered.length === project.locations.length) {
      return project;
    }

    const now = new Date().toISOString();
    return {
      ...project,
      updatedAt: now,
      locations: filtered
    };
  });

  persist(projects);
  return projects.find((project) => project.id === projectId);
}<|MERGE_RESOLUTION|>--- conflicted
+++ resolved
@@ -423,7 +423,6 @@
   });
 }
 
-<<<<<<< HEAD
 export interface AddPhotoInput {
   dataUrl: string;
   createdAt?: string;
@@ -509,42 +508,6 @@
     };
 
     return { ...location, photos: [...location.photos, photo] };
-=======
-export function addSetPhoto(
-  projectId: string,
-  locationId: string,
-  dataUrl: string
-): Project | false | undefined {
-  let duplicate = false;
-  let updatedProject: Project | undefined;
-
-  const projects = getProjects().map((project) => {
-    if (project.id !== projectId) {
-      return project;
-    }
-
-    const index = project.locations.findIndex((location) => location.id === locationId);
-    if (index === -1) {
-      return project;
-    }
-
-    const currentLocation = project.locations[index];
-    if (currentLocation.photos.includes(dataUrl)) {
-      duplicate = true;
-      return project;
-    }
-
-    const now = new Date().toISOString();
-    const updatedLocation: LocationSet = {
-      ...currentLocation,
-      photos: [...currentLocation.photos, dataUrl],
-      updatedAt: now
-    };
-    const updatedLocations = [...project.locations];
-    updatedLocations[index] = updatedLocation;
-    updatedProject = { ...project, updatedAt: now, locations: updatedLocations };
-    return updatedProject;
->>>>>>> 2fc6f737
   });
 
   if (duplicate) {
