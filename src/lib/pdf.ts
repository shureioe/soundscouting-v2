--- conflicted
+++ resolved
@@ -131,11 +131,7 @@
     }
 
     const lines = doc.splitTextToSize(trimmed, width);
-<<<<<<< HEAD
-    lines.forEach((line: string) => {
-=======
     lines.forEach((line) => {
->>>>>>> 69750c75
       cursorY = ensureSpace(doc, cursorY, lineHeight, marginTop, marginBottom);
       doc.text(line, x, cursorY);
       cursorY += lineHeight;
@@ -299,11 +295,7 @@
 
   doc.setFont('helvetica', 'normal');
   doc.setFontSize(11);
-<<<<<<< HEAD
-  lines.forEach((line: string, index: number) => {
-=======
   lines.forEach((line, index) => {
->>>>>>> 69750c75
     const lineY = y + index * lineHeight;
     doc.text(line, valueX, lineY);
   });
@@ -528,11 +520,7 @@
       doc.setFont('helvetica', 'bold');
       doc.text(line, marginTop, cursorY);
       doc.setFont('helvetica', 'normal');
-<<<<<<< HEAD
-      summaryLines.forEach((summaryLine: string, summaryIndex: number) => {
-=======
       summaryLines.forEach((summaryLine, summaryIndex) => {
->>>>>>> 69750c75
         const summaryY = cursorY + (summaryIndex + 1) * 12;
         if (summaryY > limitY) {
           return;
