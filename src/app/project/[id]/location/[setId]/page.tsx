--- conflicted
+++ resolved
@@ -276,17 +276,10 @@
         // Actualiza estado en memoria para que la UI refleje los cambios
         if (currentProject) {
           setProject(currentProject);
-<<<<<<< HEAD
         }
         if (currentLocation) {
           setLocation(currentLocation);
         }
-=======
-        }
-        if (currentLocation) {
-          setLocation(currentLocation);
-        }
->>>>>>> 528cc438
 
         // Mensajes de resumen
         const duplicateNote =
@@ -325,29 +318,6 @@
           variant: 'success'
         });
       }
-<<<<<<< HEAD
-=======
-
-      if (limitReached) {
-        toastQueue.push({
-          message: 'Se alcanzó el máximo de 10 fotos para esta localización.',
-          variant: 'info'
-        });
-      }
-
-      if (duplicateCount > 0 && addedCount === 0) {
-        toastQueue.push({ message: 'Las imágenes seleccionadas ya estaban guardadas.', variant: 'info' });
-      }
-
-      if (toastQueue.length > 0) {
-        flushToastQueue(toastQueue);
-      }
-
-      setIsUploadingPhotos(false);
-      if (fileInputRef.current) {
-        fileInputRef.current.value = '';
-      }
->>>>>>> 528cc438
     }, [location, project, showToast]);
 
   const handleRemovePhoto = React.useCallback(
