--- conflicted
+++ resolved
@@ -244,14 +244,6 @@
           break;
         }
 
-<<<<<<< HEAD
-=======
-        if (remainingSlots <= 0) {
-          limitReached = true;
-          break;
-        }
-
->>>>>>> d56de332
           if (currentLocation.photos.some((photoItem) => photoItem.dataUrl === dataUrl)) {
             duplicateCount += 1;
             toastQueue.push({ message: 'Foto duplicada omitida: ' + file.name + '.', variant: 'info' });
