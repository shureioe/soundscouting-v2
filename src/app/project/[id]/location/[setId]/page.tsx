--- conflicted
+++ resolved
@@ -39,12 +39,6 @@
 
 const MAX_NOTES_LENGTH = 2000;
 const MAX_PHOTOS = 10;
-<<<<<<< HEAD
-=======
-const MAX_IMAGE_DIMENSION = 1600;
-const MAX_FILE_SIZE_BYTES = 20 * 1024 * 1024;
-const JPEG_EXPORT_QUALITY = 0.8;
->>>>>>> 711120d7
 
 export default function LocationDetailPage(): React.ReactElement {
   const params = useParams<{ id: string; setId: string }>();
