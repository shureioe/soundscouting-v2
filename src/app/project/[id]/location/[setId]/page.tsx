--- conflicted
+++ resolved
@@ -42,8 +42,6 @@
 const MAX_FILE_SIZE_BYTES = 20 * 1024 * 1024;
 const JPEG_EXPORT_QUALITY = 0.8;
 
-<<<<<<< HEAD
-=======
 type NormalizedImageType = 'png' | 'jpeg' | 'heic';
 
 interface ToastQueueItem {
@@ -197,7 +195,6 @@
   return dataUrl;
 }
 
->>>>>>> 005935fd
 export default function LocationDetailPage(): React.ReactElement {
   const params = useParams<{ id: string; setId: string }>();
   const router = useRouter();
@@ -338,22 +335,13 @@
       setIsUploadingPhotos(true);
 
       try {
-<<<<<<< HEAD
-=======
         const dataUrls = await Promise.all(files.map((file) => readFileAsDataUrl(file)));
->>>>>>> 005935fd
         let currentProject = project;
         let currentLocation = location;
         let addedCount = 0;
         let duplicateCount = 0;
         let failedCount = 0;
         let limitReached = false;
-<<<<<<< HEAD
-        const toastQueue: ToastState[] = [];
-
-        for (const file of files) {
-          if (remainingSlots <= 0) {
-=======
 
         for (const file of files) {
         let limitReached = false;
@@ -362,7 +350,6 @@
           const dataUrl = dataUrls[index];
 
           if (addedCount >= remainingSlots) {
->>>>>>> 005935fd
             limitReached = true;
             break;
           }
@@ -409,9 +396,6 @@
           continue;
         }
 
-<<<<<<< HEAD
-          if (currentLocation.photos.some((photoItem) => photoItem.dataUrl === dataUrl)) {
-=======
         if (file.size > MAX_FILE_SIZE_BYTES) {
           toastQueue.push({ message: 'El archivo ' + file.name + ' supera el límite de 20 MB.', variant: 'error' });
           continue;
@@ -423,41 +407,11 @@
           const updated = addSetPhoto(currentProject.id, currentLocation.id, dataUrl);
 
           if (updated === false) {
->>>>>>> 005935fd
             duplicateCount += 1;
             toastQueue.push({ message: 'Foto duplicada omitida: ' + file.name + '.', variant: 'info' });
             continue;
           }
 
-<<<<<<< HEAD
-          try {
-            const updated = addSetPhoto(currentProject.id, currentLocation.id, {
-              dataUrl,
-              createdAt: new Date().toISOString(),
-              fileName: file.name
-            });
-            currentProject = updated;
-            currentLocation =
-              updated.locations.find((item) => item.id === currentLocation?.id) ?? currentLocation;
-
-            addedCount += 1;
-            remainingSlots -= 1;
-          } catch (error) {
-            if (error instanceof Error && error.message === 'HEIC_NOT_SUPPORTED') {
-              toastQueue.push({
-                message: 'Formato HEIC no soportado en este navegador.',
-                variant: 'info'
-              });
-            } else {
-              failedCount += 1;
-              toastQueue.push({
-                message: 'Error al procesar ' + file.name + '.',
-                variant: 'error'
-              });
-            }
-            continue;
-          }
-=======
           const updated = addSetPhoto(currentProject.id, currentLocation.id, {
             dataUrl,
             createdAt: new Date().toISOString(),
@@ -492,7 +446,6 @@
           } else {
             toastQueue.push({ message: 'No se pudo procesar ' + file.name + '.', variant: 'error' });
           }
->>>>>>> 005935fd
         }
       }
 
@@ -510,29 +463,6 @@
             ? ' Se alcanzó el máximo de fotos y quedaron archivos pendientes de añadir.'
             : '';
           const variant: ToastVariant = limitReached ? 'info' : 'success';
-<<<<<<< HEAD
-          toastQueue.push({
-            message:
-              'Se añadieron ' +
-              addedCount +
-              ' foto' +
-              (addedCount === 1 ? '' : 's') +
-              '.' +
-              duplicateNote +
-              failureNote +
-              limitNote,
-            variant
-          });
-        } else if (limitReached) {
-          toastQueue.push({
-            message: 'Se alcanzó el máximo de fotos para esta localización y quedaron archivos sin procesar.',
-            variant: 'info'
-          });
-        } else if (duplicateCount > 0 && failedCount === 0) {
-          toastQueue.push({ message: 'Las imágenes seleccionadas ya estaban guardadas.', variant: 'error' });
-        } else if (failedCount > 0) {
-          toastQueue.push({ message: 'No se pudieron procesar algunas imágenes. Inténtalo de nuevo.', variant: 'error' });
-=======
           showToast(
             'Se añadieron ' + addedCount + ' foto' + (addedCount === 1 ? '' : 's') + '.' + duplicateNote + failureNote + limitNote,
           const limitNote = limitReached
@@ -557,7 +487,6 @@
           );
         } else if (duplicateCount > 0) {
           showToast('Las imágenes seleccionadas ya estaban guardadas.', 'error');
->>>>>>> 005935fd
         } else {
           toastQueue.push({ message: 'No se pudieron añadir las imágenes seleccionadas.', variant: 'error' });
         }
@@ -830,12 +759,9 @@
                     className='h-40 w-full object-cover'
                     loading='lazy'
                   />
-<<<<<<< HEAD
-=======
                 <figure key={photo} className='group relative overflow-hidden rounded-lg border border-neutral-800 bg-neutral-950/60'>
                   {/* eslint-disable-next-line @next/next/no-img-element */}
                   <img src={photo} alt={'Foto de ' + location.name} className='h-40 w-full object-cover' loading='lazy' />
->>>>>>> 005935fd
                   <figcaption className='flex items-center justify-between gap-2 px-3 py-2 text-xs text-neutral-300'>
                     <span className='truncate'>
                       {new Date(photo.createdAt).toLocaleString('es-ES')}
